--- conflicted
+++ resolved
@@ -302,13 +302,10 @@
       description: fullDescription
     }
 
-<<<<<<< HEAD
     // generating active module list from game.modules
     const moduleList = generateActiveModuleList();
-    
-=======
+
     // let the app know we're ready to send stuff
->>>>>>> 0d7051f7
     this.isSending = true;
     this.render();
 
@@ -322,11 +319,8 @@
         title: data.title,
         body: data.description,
         repo: data.bugs,
-<<<<<<< HEAD
-        moduleList
-=======
+        moduleList,
         moduleSettings: modSettingsMd
->>>>>>> 0d7051f7
       }),
     })
     // wait for the response
